--- conflicted
+++ resolved
@@ -556,8 +556,6 @@
 						"sh", "-c",
 						"while true; do echo `date`: MARK; sleep 10; done",
 					},
-<<<<<<< HEAD
-=======
 					SecurityContext: &corev1.SecurityContext{
 						Privileged:               utils.BoolPtr(false),
 						AllowPrivilegeEscalation: utils.BoolPtr(false),
@@ -566,7 +564,6 @@
 							Drop: []corev1.Capability{"ALL"},
 						},
 					},
->>>>>>> ba9032d0
 					ImagePullPolicy: corev1.PullAlways,
 				},
 			},

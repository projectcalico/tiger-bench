// Copyright (c) 2024-2025 Tigera, Inc. All rights reserved.

// Licensed under the Apache License, Version 2.0 (the "License");
// you may not use this file except in compliance with the License.
// You may obtain a copy of the License at
//
//     http://www.apache.org/licenses/LICENSE-2.0
//
// Unless required by applicable law or agreed to in writing, software
// distributed under the License is distributed on an "AS IS" BASIS,
// WITHOUT WARRANTIES OR CONDITIONS OF ANY KIND, either express or implied.
// See the License for the specific language governing permissions and
// limitations under the License.

package cluster

import (
	"context"
	"fmt"
	"strconv"
	"time"

	"github.com/projectcalico/tiger-bench/pkg/config"
	"github.com/projectcalico/tiger-bench/pkg/utils"
	yaml "gopkg.in/yaml.v2"

	"github.com/sethvargo/go-retry"
	log "github.com/sirupsen/logrus"
	v3 "github.com/tigera/api/pkg/apis/projectcalico/v3"
	operatorv1 "github.com/tigera/operator/api/v1"
	"golang.org/x/mod/semver"
	appsv1 "k8s.io/api/apps/v1"
	corev1 "k8s.io/api/core/v1"
	metav1 "k8s.io/apimachinery/pkg/apis/meta/v1"
	ctrlclient "sigs.k8s.io/controller-runtime/pkg/client"
)

func enableNftables(ctx context.Context, clients config.Clients) error {
	// enable Nftables
	log.Debug("entering enableNftables function")
	childCtx, cancel := context.WithTimeout(ctx, 30*time.Second)
	defer cancel()
	installation := &operatorv1.Installation{}
	log.Debug("Getting installation")
	err := clients.CtrlClient.Get(childCtx, ctrlclient.ObjectKey{Name: "default"}, installation)
	if err != nil {
		return fmt.Errorf("failed to get installation")
	}

	err = setKubeProxyMode(childCtx, clients, "nftables")
	if err != nil {
		log.WithError(err).Error("failed to set kube-proxy mode to nftables")
		return err
	}
	oldDataplane := installation.Spec.CalicoNetwork.LinuxDataplane

	if *oldDataplane == operatorv1.LinuxDataplaneNftables {
		log.Info("Nftables already enabled")
		return nil
	}

	// kubectl patch installation.operator.tigera.io default --type merge -p '{"spec":{"calicoNetwork":{"linuxDataplane":"Nftables"}}}'
	patch := []byte(`{"spec":{"calicoNetwork":{"linuxDataplane":"Nftables"}}}`)

	installation = &operatorv1.Installation{}
	log.Debug("Getting installation")
	err = clients.CtrlClient.Get(childCtx, ctrlclient.ObjectKey{Name: "default"}, installation)
	if err != nil {
		return fmt.Errorf("failed to get installation")
	}
	log.Debugf("patching with %v", string(patch[:]))
	log.Info("enabling Nftables dataplane")
	err = clients.CtrlClient.Patch(childCtx, installation, ctrlclient.RawPatch(ctrlclient.Merge.Type(), patch))
	if err != nil {
		return fmt.Errorf("failed to patch installation")
	}

	// This is a workaround for an operator nftables bug: https://github.com/tigera/operator/pull/3926.  Remove this when the bug is fixed.
	// kubectl patch installation.operator.tigera.io default --type merge -p '{"spec":{"calicoNetwork":{"linuxPolicySetupTimeoutSeconds":null}}}'
	patch = []byte(`{"spec":{"calicoNetwork":{"linuxPolicySetupTimeoutSeconds":null}}}`)

	installation = &operatorv1.Installation{}
	log.Debug("Getting installation to patch linuxPolicySetupTimeoutSeconds")
	err = clients.CtrlClient.Get(childCtx, ctrlclient.ObjectKey{Name: "default"}, installation)
	if err != nil {
		return fmt.Errorf("failed to get installation")
	}
	log.Debugf("patching with %v", string(patch[:]))
	log.Info("Making sure linuxPolicySetupTimeoutSeconds is Null")
	err = clients.CtrlClient.Patch(childCtx, installation, ctrlclient.RawPatch(ctrlclient.Merge.Type(), patch))
	if err != nil {
		return fmt.Errorf("failed to patch installation")
	}

	// kubectl patch ds -n kube-system kube-proxy --type merge -p '{"spec":{"template":{"spec":{"nodeSelector":{"non-calico": null}}}}}'
	patch = []byte(`{"spec":{"template":{"spec":{"nodeSelector":{"non-calico": null}}}}}`)
	proxyds := &appsv1.DaemonSet{}
	log.Debug("Getting kube-proxy ds")
	err = clients.CtrlClient.Get(childCtx, ctrlclient.ObjectKey{Namespace: "kube-system", Name: "kube-proxy"}, proxyds)
	if err != nil {
		return fmt.Errorf("failed to get kube-proxy ds")
	}
	log.Debugf("patching with %v", string(patch[:]))
	err = clients.CtrlClient.Patch(childCtx, proxyds, ctrlclient.RawPatch(ctrlclient.Merge.Type(), patch))
	if err != nil {
		return fmt.Errorf("failed to patch kube-proxy ds")
	}

	err = waitForTigeraStatus(ctx, clients, 900, true)
	if err != nil {
		return fmt.Errorf("error waiting for tigera status")
	}

	// Clear out any residual iptables rules.  This is a workaround, which should not be needed once nftables is GA
	err = wipeIPTables(ctx, clients)
	if err != nil {
		log.WithError(err).Error("failed to wipe iptables")
	}

	return nil
}

func setKubeProxyMode(ctx context.Context, clients config.Clients, mode string) error {
	log.Debug("entering setKubeProxyMode function")
	kubecm := &corev1.ConfigMap{}
	err := clients.CtrlClient.Get(ctx, ctrlclient.ObjectKey{Namespace: "kube-system", Name: "kube-proxy"}, kubecm)
	log.Debug("Verifing if kube-proxy config is available")
	if err != nil {
		return fmt.Errorf("failed to get proxymode")
	}
	configStr, ok := kubecm.Data["config.conf"]
	if !ok {
		return fmt.Errorf("config.conf not found in kube-proxy configmap")
	}

	var configMap map[string]interface{}
	err = yaml.Unmarshal([]byte(configStr), &configMap)
	if err != nil {
		return fmt.Errorf("failed to parse YAML: %w", err)
	}

	currentmode, ok := configMap["mode"].(string)
	if !ok {
		return fmt.Errorf("mode field not found or not a string")
	}
	log.Info("Verifying if kube-proxy is running in desired mode")
	if currentmode != mode {
		log.Infof("kube-proxy mode is %s, attempting to update to %s", currentmode, mode)
		configMap["mode"] = mode
		configStr, err := yaml.Marshal(configMap)
		if err != nil {
			log.Error("failed to marshal YAML")
			return fmt.Errorf("failed to marshal YAML: %w", err)
		}
		kubecm.Data["config.conf"] = string(configStr)
		log.Info("Patching kube-proxy configmap")
		err = clients.CtrlClient.Update(ctx, kubecm)
		if err != nil {
			log.Error("failed to patch kube-proxy configmap")
			return fmt.Errorf("failed to patch kube-proxy configmap: %w", err)
		}
		log.Info("Patching kube-proxy configmap succeeded")
		// Restart kube-proxy pods to pick up the new config
		err = utils.DeletePodsWithLabel(ctx, clients, "kube-system", "k8s-app=kube-proxy")
		if err != nil {
			log.Error("failed to delete kube-proxy pods")
			return fmt.Errorf("failed to restart kube-proxy pods: %w", err)
		}
	} else {
		log.Infof("kube-proxy mode is already %s", currentmode)
	}
	return nil
}

func wipeIPTables(ctx context.Context, clients config.Clients) error {
	log.Debug("entering wipeIPTables function")
	// cmd := `iptables-legacy-save | awk '/^[*]/ { print $1 } /^:[A-Z]+ [^-]/ { print $1 " ACCEPT" ; } /COMMIT/ { print $0; }' | iptables-legacy-restore; iptables-save-nft | awk '/^[*]/ { print $1 } /^:[A-Z]+ [^-]/ { print $1 " ACCEPT" ; } /COMMIT/ { print $0; }' | iptables-restore-nft`
	cmd := `iptables-legacy -F -t raw; iptables-legacy -F -t filter; iptables-legacy -F -t mangle; iptables-legacy -F -t nat; iptables-nft -F -t raw; iptables-nft -F -t filter; iptables-nft -F -t mangle; iptables-nft -F -t nat`
	err := runCommandInNodePods(ctx, clients, cmd)
	if err != nil {
		log.WithError(err).Error("failed to run command ", cmd)
		return fmt.Errorf("failed to run command %s: %w", cmd, err)
	}
	time.Sleep(30 * time.Second)
	log.Info("Done wiping iptables rules")
	return nil
}

func wipeNFTables(ctx context.Context, clients config.Clients) error {
	log.Debug("entering wipeNFTables function")
	cmd := `nft flush ruleset`
	err := runCommandInNodePods(ctx, clients, cmd)
	if err != nil {
		log.WithError(err).Error("failed to run command ", cmd)
		return fmt.Errorf("failed to run command %s: %w", cmd, err)
	}
	time.Sleep(30 * time.Second)
	log.Info("Done wiping nftables rules")
	return nil
}

func runCommandInNodePods(ctx context.Context, clients config.Clients, cmd string) error {
	log.Debug("entering runCommandInNodePods function")
	pods, err := getCalicoNodePods(ctx, clients)
	if err != nil {
		log.WithError(err).Error("failed to get calico-node pods")
		return err
	}
	for _, pod := range pods {
		log.Info("wiping rules via pod ", pod.Name)
		var stdout string
		var stderr string
		var err error

		stdout, stderr, err = utils.RetryinPod(ctx, clients, &pod, cmd, 10)
		log.Info("stdout: ", stdout)
		log.Info("stderr: ", stderr)
		if err != nil {
			log.WithError(err).Error("failed to run command ", cmd)
			return fmt.Errorf("%s", stderr)
		}
	}
	return nil
}

func getCalicoNodePods(ctx context.Context, clients config.Clients) ([]corev1.Pod, error) {
	log.Debug("entering getCalicoNodePods function")
	pods := &corev1.PodList{}
	err := clients.CtrlClient.List(ctx, pods, ctrlclient.InNamespace("calico-system"), ctrlclient.MatchingLabels{"k8s-app": "calico-node"})
	if err != nil {
		log.WithError(err).Error("failed to list calico-node pods")
		return nil, err
	}
	return pods.Items, nil
}

func enableBPF(ctx context.Context, cfg config.Config, clients config.Clients) error {
	// enable BPF
	log.Debug("entering enableBPF function")

	installation := &operatorv1.Installation{}
	log.Debug("Getting installation")
	childCtx, cancel := context.WithTimeout(ctx, 30*time.Second)
	defer cancel()
	err := clients.CtrlClient.Get(childCtx, ctrlclient.ObjectKey{Name: "default"}, installation)
	if err != nil {
		log.WithError(err).Error("failed to get installation")
		return err
	}
	if *installation.Spec.CalicoNetwork.LinuxDataplane == operatorv1.LinuxDataplaneBPF {
		log.Info("BPF already enabled")
		return nil
	}
	var host string
	var port string
	if cfg.K8sAPIHost == "" || cfg.K8sAPIPort == "" {
		// get apiserver host and port from kubernetes service endpoints
		kubesvc := &corev1.Endpoints{}
		err := clients.CtrlClient.Get(childCtx, ctrlclient.ObjectKey{Name: "kubernetes", Namespace: "default"}, kubesvc)
		if err != nil {
			log.WithError(err).Error("failed to get kubernetes service endpoints")
			return err
		}
		log.Infof("first kubernetes service endpoint IP is %v", kubesvc.Subsets[0].Addresses[0].IP)
		log.Infof("first kubernetes service endpoint port is %v", kubesvc.Subsets[0].Ports[0].Port)
		host = kubesvc.Subsets[0].Addresses[0].IP
		port = strconv.FormatInt(int64(kubesvc.Subsets[0].Ports[0].Port), 10)
	} else {
		log.Infof("Using user-provided k8s API host %s and port %s", cfg.K8sAPIHost, cfg.K8sAPIPort)
		host = cfg.K8sAPIHost
		port = cfg.K8sAPIPort
	}
	// if it doesn't exist already, create configMap with k8s endpoint data in it
	err = createOrUpdateCM(childCtx, clients, host, port)
	if err != nil {
		log.WithError(err).Error("failed to create or update configMap")
		return err
	}

	// kubectl patch ds -n kube-system kube-proxy -p '{"spec":{"template":{"spec":{"nodeSelector":{"non-calico": "true"}}}}}'
	patch := []byte(`{"spec":{"template":{"spec":{"nodeSelector":{"non-calico": "true"}}}}}`)
	proxyds := &appsv1.DaemonSet{}
	log.Debug("Getting kube-proxy ds")
	err = clients.CtrlClient.Get(childCtx, ctrlclient.ObjectKey{Namespace: "kube-system", Name: "kube-proxy"}, proxyds)
	if err != nil {
		log.WithError(err).Error("failed to get kube-proxy ds")
		return err
	}
	log.Debugf("patching with %v", string(patch[:]))
	log.Info("enabling BPF dataplane")
	err = clients.CtrlClient.Patch(childCtx, proxyds, ctrlclient.RawPatch(ctrlclient.Merge.Type(), patch))
	if err != nil {
		log.WithError(err).Error("failed to patch kube-proxy ds")
		return err
	}

	// kubectl patch installation.operator.tigera.io default --type merge -p '{"spec":{"calicoNetwork":{"linuxDataplane":"BPF"}}}'
	patch = []byte(`{"spec":{"calicoNetwork":{"linuxDataplane":"BPF"}}}`)

	installation = &operatorv1.Installation{}
	log.Debug("Getting installation")
	err = clients.CtrlClient.Get(childCtx, ctrlclient.ObjectKey{Name: "default"}, installation)
	if err != nil {
		log.WithError(err).Error("failed to get installation")
		return err
	}
	log.Debugf("patching with %v", string(patch[:]))
	err = clients.CtrlClient.Patch(childCtx, installation, ctrlclient.RawPatch(ctrlclient.Merge.Type(), patch))
	if err != nil {
		log.WithError(err).Error("failed to patch installation")
		return err
	}
	err = waitForTigeraStatus(ctx, clients, 600, true)
	if err != nil {
		log.WithError(err).Error("error waiting for tigera status")
		return err
	}
	return nil
}

func enableIptables(ctx context.Context, clients config.Clients) error {
	// enable iptables
	log.Debug("entering enableIptables function")
	childCtx, cancel := context.WithTimeout(ctx, 90*time.Second)
	defer cancel()
	installation := &operatorv1.Installation{}
	log.Debug("Getting installation")
	err := clients.CtrlClient.Get(childCtx, ctrlclient.ObjectKey{Name: "default"}, installation)
	if err != nil {
		log.WithError(err).Error("failed to get installation")
		return err
	}

	err = setKubeProxyMode(childCtx, clients, "iptables")
	if err != nil {
		log.WithError(err).Error("failed to set kube-proxy mode to iptables")
		return err
	}
	oldDataplane := installation.Spec.CalicoNetwork.LinuxDataplane

	if *oldDataplane == operatorv1.LinuxDataplaneIptables {
		log.Info("IPtables already enabled")
		return nil
	}

	// kubectl patch installation.operator.tigera.io default --type merge -p '{"spec":{"calicoNetwork":{"linuxDataplane":"Iptables"}}}'
	patch := []byte(`{"spec":{"calicoNetwork":{"linuxDataplane":"Iptables"}}}`)

	installation = &operatorv1.Installation{}
	log.Debug("Getting installation")
	err = clients.CtrlClient.Get(childCtx, ctrlclient.ObjectKey{Name: "default"}, installation)
	if err != nil {
		log.WithError(err).Error("failed to get installation")
		return err
	}
	log.Debugf("patching with %v", string(patch[:]))
	log.Info("enabling iptables dataplane")
	err = clients.CtrlClient.Patch(childCtx, installation, ctrlclient.RawPatch(ctrlclient.Merge.Type(), patch))
	if err != nil {
		log.WithError(err).Error("failed to patch installation")
		return err
	}

	// kubectl patch ds -n kube-system kube-proxy --type merge -p '{"spec":{"template":{"spec":{"nodeSelector":{"non-calico": null}}}}}'
	patch = []byte(`{"spec":{"template":{"spec":{"nodeSelector":{"non-calico": null}}}}}`)
	proxyds := &appsv1.DaemonSet{}
	log.Debug("Getting kube-proxy ds")
	err = clients.CtrlClient.Get(childCtx, ctrlclient.ObjectKey{Namespace: "kube-system", Name: "kube-proxy"}, proxyds)
	if err != nil {
		log.WithError(err).Error("failed to get kube-proxy ds")
		return err
	}
	log.Debugf("patching with %v", string(patch[:]))
	err = clients.CtrlClient.Patch(childCtx, proxyds, ctrlclient.RawPatch(ctrlclient.Merge.Type(), patch))
	if err != nil {
		log.WithError(err).Error("failed to patch kube-proxy ds")
		return err
	}

	err = waitForTigeraStatus(ctx, clients, 900, true)
	if err != nil {
		log.WithError(err).Error("error waiting for tigera status")
		return err
	}

	// Clear out any residual nftables rules.  This is a workaround, which should not be needed once nftables is GA
	err = wipeNFTables(ctx, clients)
	if err != nil {
		log.WithError(err).Error("failed to wipe nftables")
	}

	return nil
}

func createOrUpdateCM(ctx context.Context, clients config.Clients, host string, port string) error {
	log.Debug("entering createOrUpdateCM function")
	// if it doesn't exist already, create configMap with k8s endpoint data in it
	configMapName := "kubernetes-services-endpoint"
	namespace := "tigera-operator"
	configMap := &corev1.ConfigMap{}

	newConfigMap := &corev1.ConfigMap{
		ObjectMeta: metav1.ObjectMeta{
			Name:      configMapName,
			Namespace: namespace,
		},
		Data: map[string]string{
			"KUBERNETES_SERVICE_HOST": host,
			"KUBERNETES_SERVICE_PORT": port,
		},
	}
	childCtx, cancel := context.WithTimeout(ctx, 30*time.Second)
	defer cancel()
	err := clients.CtrlClient.Get(childCtx, ctrlclient.ObjectKey{Name: configMapName, Namespace: namespace}, configMap)
	if err != nil {
		log.Infof("ConfigMap %s does not exist in namespace %s, creating it\n", configMapName, namespace)
		err := clients.CtrlClient.Create(childCtx, newConfigMap)
		return err
	}
	log.Infof("ConfigMap %s exists in namespace %s, updating it\n", configMapName, namespace)
	err = clients.CtrlClient.Update(childCtx, newConfigMap)
	return err

}

func waitForTigeraStatus(ctx context.Context, clients config.Clients, timeout int, deleteCalicoNodePods bool) error {

	if deleteCalicoNodePods {
		// delete all calico-node pods so they all restart in parallel, since this is going to be slow if they update one-by-one
		err := utils.DeletePodsWithLabel(ctx, clients, "calico-system", "k8s-app=calico-node")
		if err != nil {
			log.Warning("failed to delete calico-node pods")
			// we're not going to return an error here, since the pods will eventually restart, just slower
		}
	}

	// wait for tigera status
	log.Debug("entering waitForTigeraStatus function")
	apiStatus := &operatorv1.TigeraStatus{}
	calicoStatus := &operatorv1.TigeraStatus{}
	childCtx, cancel := context.WithTimeout(ctx, time.Duration(timeout)*time.Second)
	defer cancel()
	time.Sleep(7 * time.Second) // give the operator time to update the status following whatever might have changed

	for childCtx.Err() == nil {
		log.Info("Waiting for tigerastatus")
		time.Sleep(10 * time.Second)
		err := clients.CtrlClient.Get(childCtx, ctrlclient.ObjectKey{Name: "apiserver"}, apiStatus)
		if err != nil {
			log.WithError(err).Error("failed to get apiserver status")
			return err
		}
		err = clients.CtrlClient.Get(childCtx, ctrlclient.ObjectKey{Name: "calico"}, calicoStatus)
		if err != nil {
			log.WithError(err).Error("failed to get calico status")
			return err
		}
		for _, apiCondition := range apiStatus.Status.Conditions {
			log.Debugf("apiserver condition: %v", apiCondition)
			if apiCondition.Type == "Available" && apiCondition.Status == "True" {
				log.Debug("apiserver is available")
				for _, calicoCondition := range calicoStatus.Status.Conditions {
					log.Debugf("calico condition: %v", calicoCondition)
					if calicoCondition.Type == "Available" && calicoCondition.Status == "True" {
						log.Debug("calico is available")
						return nil
					}
				}
			}
		}
	}
	return childCtx.Err()
}

func updateEncap(ctx context.Context, cfg config.Config, clients config.Clients, encap config.Encap) error {
	// update encap
	log.Debug("entering updateEncap function")
	log.Infof("Updating encapsulation to %s", encap)
	var patch []byte
	var err error

	if encap == config.EncapNone {
		// kubectl patch ippool default-ipv4-ippool -p '{"spec": {"ipipMode": "Never"}, {vxlanMode: "Never"}}'
		patch = []byte(`{"spec":{"ipipMode":"Never","vxlanMode":"Never"}}`)
		err = patchInstallation(ctx, clients, "None")
		if err != nil {
			log.WithError(err).Error("failed to patch installation")
			return err
		}
	} else if encap == config.EncapIPIP {
		// kubectl patch ippool default-ipv4-ippool -p '{"spec": {"ipipMode": "Always"}, {vxlanMode: "Never"}}'
		patch = []byte(`{"spec":{"ipipMode":"Always","vxlanMode":"Never"}}`)
		err = patchInstallation(ctx, clients, "IPIP")
		if err != nil {
			log.WithError(err).Error("failed to patch installation")
			return err
		}
	} else if encap == config.EncapVXLAN {
		// kubectl patch ippool default-ipv4-ippool -p '{"spec": {"ipipMode": "Never"}, {vxlanMode: "Always"}}'
		patch = []byte(`{"spec":{"ipipMode":"Never","vxlanMode":"Always"}}`)
		err = patchInstallation(ctx, clients, "VXLAN")
		if err != nil {
			log.WithError(err).Error("failed to patch installation")
			return err
		}
	} else if encap == config.EncapUnset {
		log.Info("No encapsulation specified, using whatever is already set")
	} else {
		return fmt.Errorf("invalid encapsulation %s", encap)
	}

	if semver.Compare(cfg.CalicoVersion, "v3.28.0") < 0 {
		log.Debug("Calico version is less than v3.28.0, patching IPPool")
		err = patchIPPool(ctx, clients, patch)
		if err != nil {
			log.WithError(err).Error("failed to patch IPPool")
			return err
		}
	}
	err = waitForTigeraStatus(ctx, clients, 600, false)
	if err != nil {
		log.WithError(err).Error("error waiting for tigera status")
		return err
	}
	return nil
}

func patchInstallation(ctx context.Context, clients config.Clients, encap string) error {
	log.Infof("Patching installation to use %s encapsulation", encap)
	var v1encap operatorv1.EncapsulationType
	if encap == "None" {
		v1encap = operatorv1.EncapsulationNone
	} else if encap == "IPIP" {
		v1encap = operatorv1.EncapsulationIPIP
	} else if encap == "VXLAN" {
		v1encap = operatorv1.EncapsulationVXLAN
	}

	installation := &operatorv1.Installation{}
	err := clients.CtrlClient.Get(ctx, ctrlclient.ObjectKey{Name: "default"}, installation)
	if err != nil {
		log.WithError(err).Error("failed to get installation")
		return err
	}
	log.Debug("installation is", installation)
	installation.Spec.CalicoNetwork.IPPools[0].Encapsulation = v1encap
	err = clients.CtrlClient.Update(ctx, installation)

	return err
}

func patchIPPool(ctx context.Context, clients config.Clients, patch []byte) error {
	// We retry this because I've seen it fail, possibly due to the apiserver not being ready after dataplane switch
	log.Infof("Patching IPPool with %s", string(patch[:]))
	ippool := &v3.IPPool{}
	backoff := retry.NewFibonacci(1 * time.Second)
	if err := retry.Do(ctx, retry.WithMaxRetries(10, backoff), func(ctx context.Context) error {
		if err := clients.CtrlClient.Get(ctx, ctrlclient.ObjectKey{Name: "default-ipv4-ippool"}, ippool); err != nil {
			if ctx.Err() != nil {
				return ctx.Err()
			}
			return retry.RetryableError(err)
		}
		return nil
	}); err != nil {
		return err
	}
	log.Debug("ippool is", ippool)
	err := clients.CtrlClient.Patch(ctx, ippool, ctrlclient.RawPatch(ctrlclient.Merge.Type(), patch))
	return err
}

func makeSvc(namespace string, depname, svcname string) corev1.Service {
	log.Debug("entering makeSvc function")
	svcname = utils.SanitizeString(svcname)
	svc := corev1.Service{
		ObjectMeta: metav1.ObjectMeta{
			Labels: map[string]string{
				"app": "standing",
				"dep": depname,
			},
			Name:      svcname,
			Namespace: namespace,
		},
		Spec: corev1.ServiceSpec{
			Selector: map[string]string{
				"app": "standing",
				"dep": depname,
			},
			Ports: []corev1.ServicePort{
				{
					Port: 8080,
				},
			},
		},
	}
	return svc
}

func makeDeployment(namespace string, depname string, replicas int32, hostnetwork bool, image string, args []string) appsv1.Deployment {
	log.Debug("entering makeDeployment function")
	depname = utils.SanitizeString(depname)
	dep := appsv1.Deployment{
		ObjectMeta: metav1.ObjectMeta{
			Labels: map[string]string{
				"app": "standing",
				"dep": depname,
			},
			Name:      depname,
			Namespace: namespace,
		},
		Spec: appsv1.DeploymentSpec{
			Replicas: &replicas,
			Selector: &metav1.LabelSelector{
				MatchLabels: map[string]string{
					"app": "standing",
					"dep": depname,
				},
			},
			Template: corev1.PodTemplateSpec{
				ObjectMeta: metav1.ObjectMeta{
					Labels: map[string]string{
						"app": "standing",
						"dep": depname,
					},
				},
				Spec: corev1.PodSpec{
					AutomountServiceAccountToken: utils.BoolPtr(false),
					SecurityContext: &corev1.PodSecurityContext{
						RunAsNonRoot: utils.BoolPtr(true),
						RunAsGroup:   utils.Int64Ptr(1000),
						RunAsUser:    utils.Int64Ptr(1000),
						SeccompProfile: &corev1.SeccompProfile{
							Type: corev1.SeccompProfileTypeRuntimeDefault,
						},
					},
					Containers: []corev1.Container{
						{
							Name:  depname,
							Image: image,
							Args:  args,
<<<<<<< HEAD
=======
							SecurityContext: &corev1.SecurityContext{
								Privileged:               utils.BoolPtr(false),
								AllowPrivilegeEscalation: utils.BoolPtr(false),
								ReadOnlyRootFilesystem:   utils.BoolPtr(false),
								Capabilities: &corev1.Capabilities{
									Drop: []corev1.Capability{"ALL"},
								},
							},
>>>>>>> ba9032d0
							Ports: []corev1.ContainerPort{
								{
									Name:          "http",
									ContainerPort: 8080,
<<<<<<< HEAD
=======
									Protocol:      corev1.ProtocolTCP,
>>>>>>> ba9032d0
								},
							},
						},
					},
					HostNetwork: hostnetwork,
				},
			},
		},
	}
	return dep
}<|MERGE_RESOLUTION|>--- conflicted
+++ resolved
@@ -639,8 +639,6 @@
 							Name:  depname,
 							Image: image,
 							Args:  args,
-<<<<<<< HEAD
-=======
 							SecurityContext: &corev1.SecurityContext{
 								Privileged:               utils.BoolPtr(false),
 								AllowPrivilegeEscalation: utils.BoolPtr(false),
@@ -649,15 +647,11 @@
 									Drop: []corev1.Capability{"ALL"},
 								},
 							},
->>>>>>> ba9032d0
 							Ports: []corev1.ContainerPort{
 								{
 									Name:          "http",
 									ContainerPort: 8080,
-<<<<<<< HEAD
-=======
 									Protocol:      corev1.ProtocolTCP,
->>>>>>> ba9032d0
 								},
 							},
 						},

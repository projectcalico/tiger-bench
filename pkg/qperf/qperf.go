--- conflicted
+++ resolved
@@ -374,12 +374,6 @@
 						"-lp",
 						controlPortStr,
 					},
-<<<<<<< HEAD
-					Ports: []corev1.ContainerPort{
-						{
-							Name:          "control",
-							ContainerPort: int32(port),
-=======
 					SecurityContext: &corev1.SecurityContext{
 						Privileged:               utils.BoolPtr(false),
 						AllowPrivilegeEscalation: utils.BoolPtr(false),
@@ -398,7 +392,6 @@
 							Name:          "data",
 							ContainerPort: int32(testPort),
 							Protocol:      corev1.ProtocolTCP,
->>>>>>> ba9032d0
 						},
 					},
 				},

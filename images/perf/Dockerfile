--- conflicted
+++ resolved
@@ -1,10 +1,6 @@
 FROM alpine:3.21
-<<<<<<< HEAD
+
 RUN apk add --no-cache iperf3 curl tcpdump
 RUN apk add --no-cache --repository http://dl-3.alpinelinux.org/alpine/edge/testing/ qperf
-=======
-RUN apk add --no-cache iperf3 curl
-RUN apk add --no-cache --repository http://dl-3.alpinelinux.org/alpine/edge/testing/ qperf
 
-USER perf
->>>>>>> ba9032d0
+USER perf
--- conflicted
+++ resolved
@@ -17,13 +17,8 @@
     make
 
 FROM alpine:3.21
-
 RUN apk add --no-cache iperf3 curl tcpdump
-<<<<<<< HEAD
 COPY --from=build-env /qperf/src/qperf /usr/bin/qperf
 RUN chmod +x /usr/bin/qperf
-=======
-RUN apk add --no-cache --repository http://dl-3.alpinelinux.org/alpine/edge/testing/ qperf
->>>>>>> d8075cc9
 
 USER perf